<?xml version="1.0" encoding="utf-8"?>
<!DOCTYPE TS>
<TS version="2.1" language="en_US">
<context>
    <name>AboutPage</name>
    <message>
        <source>Development</source>
        <translation>Development</translation>
    </message>
    <message>
        <source>A simple diary application for keeping track of your thoughts.</source>
        <translation>A simple diary application for keeping track of your thoughts.</translation>
    </message>
    <message>
        <source>Programming</source>
        <translation>Programming</translation>
    </message>
    <message>
        <source>Translations</source>
        <translation>Translations</translation>
    </message>
    <message>
        <source>Swedish</source>
        <translation>Swedish</translation>
    </message>
    <message>
        <source>Chinese</source>
        <translation>Chinese</translation>
    </message>
    <message>
        <source>German</source>
        <translation>German</translation>
    </message>
    <message>
        <source>Finnish</source>
        <translation>Finnish</translation>
    </message>
</context>
<context>
    <name>ChangePinPage</name>
    <message>
        <source>Saved your protection code.</source>
        <translation>Saved your protection code.</translation>
    </message>
    <message>
        <source>Enter your old security code</source>
        <translation>Enter your old security code</translation>
    </message>
    <message>
        <source>Enter a new security code</source>
        <translation>Enter a new security code</translation>
    </message>
</context>
<context>
    <name>DatePickerCombo</name>
    <message>
        <source>Date</source>
        <translation>Date</translation>
    </message>
    <message>
        <source>Select</source>
        <comment>fallback text on button to select a date</comment>
        <translation>Select</translation>
    </message>
</context>
<context>
    <name>DateTimePickerCombo</name>
    <message>
        <source>never</source>
        <translation>never</translation>
    </message>
</context>
<context>
    <name>EntryElement</name>
    <message>
        <source>Edit</source>
        <translation>Edit</translation>
    </message>
    <message>
        <source>Delete</source>
        <translation>Delete</translation>
    </message>
    <message>
        <source>mood: %1</source>
        <translation>mood: %1</translation>
    </message>
    <message>
        <source>Addendum from %1</source>
        <comment>as in “Addendum written on May 5th to a diary entry on May 10th”</comment>
        <translation>Addendum from %1</translation>
    </message>
</context>
<context>
    <name>EntryElementFull</name>
    <message>
        <source>Addendum from %1</source>
        <comment>as in “Addendum written on May 5th to a diary entry on May 10th”</comment>
        <translation>Addendum from %1</translation>
    </message>
    <message>
        <source>mood: %1</source>
        <translation>mood: %1</translation>
    </message>
</context>
<context>
    <name>ExportPage</name>
    <message>
        <source>Export your data</source>
        <translation>Export your data</translation>
    </message>
    <message>
        <source>Define the file name...</source>
        <translation>Define the file name...</translation>
    </message>
    <message>
        <source>Filename</source>
        <translation>Filename</translation>
    </message>
    <message>
        <source>Export file type selection</source>
        <translation>Export file type selection</translation>
    </message>
    <message>
        <source>Select file type:</source>
        <translation>Select file type:</translation>
    </message>
    <message>
        <source>Plain text</source>
        <translation>Plain text</translation>
    </message>
    <message>
        <source>Comma-separated values (CSV)</source>
        <translation>Comma-separated values (CSV)</translation>
    </message>
    <message>
        <source>Plain Markdown</source>
        <translation>Plain Markdown</translation>
    </message>
    <message>
        <source>Markdown for Pandoc</source>
        <translation>Markdown for Pandoc</translation>
    </message>
    <message>
        <source>never</source>
        <translation>never</translation>
    </message>
    <message>
        <source>Created: {}</source>
        <translation>Created: {}</translation>
    </message>
    <message>
        <source>Changed: {}</source>
        <translation>Changed: {}</translation>
    </message>
    <message>
        <source>changed: {}</source>
        <translation>changed: {}</translation>
    </message>
    <message>
        <source>Title: {}</source>
        <translation>Title: {}</translation>
    </message>
    <message>
        <source>Entry:
{}</source>
        <translation>Entry:
{}</translation>
    </message>
    <message>
        <source>Bookmark: {}</source>
        <translation>Bookmark: {}</translation>
    </message>
    <message>
        <source>Mood: {}</source>
        <translation>Mood: {}</translation>
    </message>
    <message>
        <source>Diary from {} until {}</source>
        <translation>Diary from {} until {}</translation>
    </message>
    <message>
        <source>Data exported to: %1</source>
        <translation>Data exported to: %1</translation>
    </message>
    <message>
        <source>yes</source>
        <translation>yes</translation>
    </message>
    <message>
        <source>no</source>
        <translation>no</translation>
    </message>
    <message>
        <source>Tags: {}</source>
        <translation>Tags: {}</translation>
    </message>
</context>
<context>
    <name>FirstPage</name>
    <message>
        <source>About</source>
        <translation>About</translation>
    </message>
    <message>
        <source>Search</source>
        <translation>Search</translation>
    </message>
    <message>
        <source>Add new entry</source>
        <translation>Add new entry</translation>
    </message>
    <message>
        <source>Settings and Export</source>
        <translation>Settings and Export</translation>
    </message>
    <message>
        <source>No entries yet</source>
        <translation>No entries yet</translation>
    </message>
    <message>
        <source>Swipe left to add entries</source>
        <translation>Swipe left to add entries</translation>
    </message>
</context>
<context>
    <name>LicenseListPart</name>
    <message>
        <source>License text</source>
        <translation>License text</translation>
    </message>
</context>
<context>
    <name>LimitedDatePickerDialog</name>
    <message>
        <source>It is not possible to add entries for the future.</source>
        <translation>It is not possible to add entries for the future.</translation>
    </message>
</context>
<context>
    <name>Opal.About</name>
    <message>
        <source>About</source>
        <translation>About</translation>
    </message>
    <message>
        <source>Version %1</source>
        <translation>Version %1</translation>
    </message>
    <message>
        <source>Development</source>
        <translation>Development</translation>
    </message>
    <message>
        <source>show contributors</source>
        <translation>show contributors</translation>
    </message>
    <message>
        <source>Homepage</source>
        <translation>Homepage</translation>
    </message>
    <message>
        <source>Changelog</source>
        <translation>Changelog</translation>
    </message>
    <message>
        <source>Translations</source>
        <translation>Translations</translation>
    </message>
    <message>
        <source>Source Code</source>
        <translation>Source Code</translation>
    </message>
    <message>
        <source>Donations</source>
        <translation>Donations</translation>
    </message>
    <message>
        <source>License</source>
        <translation>License</translation>
    </message>
    <message numerus="yes">
        <source>show license(s)</source>
        <translation>
            <numerusform>show license</numerusform>
            <numerusform>show licenses</numerusform>
        </translation>
    </message>
    <message>
        <source>show details</source>
        <translation>show details</translation>
    </message>
    <message>
        <source>Contributors</source>
        <translation>Contributors</translation>
    </message>
    <message>
        <source>Acknowledgements</source>
        <translation>Acknowledgements</translation>
    </message>
    <message>
        <source>Thank you!</source>
        <translation>Thank you!</translation>
    </message>
    <message>
        <source>Details</source>
        <translation>Details</translation>
    </message>
    <message>
        <source>External Link</source>
        <translation>External Link</translation>
    </message>
    <message>
        <source>Open in browser</source>
        <translation>Open in browser</translation>
    </message>
    <message>
        <source>Copied to clipboard: %1</source>
        <translation>Copied to clipboard: %1</translation>
    </message>
    <message>
        <source>Copy to clipboard</source>
        <translation>Copy to clipboard</translation>
    </message>
    <message>
<<<<<<< HEAD
        <source>Please refer to &lt;a href=&apos;%1&apos;&gt;%1&lt;/a&gt;</source>
        <translation>Please refer to &lt;a href=&quot;%1&quot;&gt;%1&lt;/a&gt;</translation>
    </message>
    <message>
=======
>>>>>>> a0ec4029
        <source>Download license texts</source>
        <translation>Download license texts</translation>
    </message>
    <message numerus="yes">
        <source>License(s)</source>
        <translation>
            <numerusform>License</numerusform>
            <numerusform>Licenses</numerusform>
        </translation>
    </message>
    <message>
        <source>Note: please check the source code for most accurate information.</source>
        <translation>Note: please check the source code for most accurate information.</translation>
    </message>
    <message>
        <source>Please refer to &lt;a href=&quot;%1&quot;&gt;%1&lt;/a&gt;</source>
        <translation>Please refer to &lt;a href=&quot;%1&quot;&gt;%1&lt;/a&gt;</translation>
    </message>
    <message>
        <source>News</source>
        <translation>News</translation>
    </message>
    <message>
        <source>Changes since version %1</source>
        <translation>Changes since version %1</translation>
    </message>
</context>
<context>
    <name>Opal.About.Common</name>
    <message>
        <source>If you want to support my work, you can buy me a cup of coffee.</source>
        <translation>If you want to support my work, you can buy me a cup of coffee.</translation>
    </message>
    <message>
        <source>You can support this project by contributing, or by donating using any of these services.</source>
        <translation>You can support this project by contributing, or by donating using any of these services.</translation>
    </message>
    <message>
        <source>Your contributions to translations or code would be most welcome.</source>
        <translation>Your contributions to translations or code would be most welcome.</translation>
    </message>
</context>
<context>
    <name>Opal.InfoCombo</name>
    <message>
        <source>Details</source>
        <translation>Details</translation>
    </message>
    <message>
        <source>Option</source>
        <translation>Option</translation>
    </message>
</context>
<context>
    <name>PinPage</name>
    <message>
        <source>Please enter your security code</source>
        <translation>Please enter your security code</translation>
    </message>
    <message>
        <source>please try again</source>
        <translation>please try again</translation>
    </message>
</context>
<context>
    <name>ReadPage</name>
    <message>
        <source>Edit</source>
        <translation>Edit</translation>
    </message>
    <message>
        <source>Mood</source>
        <translation>Mood</translation>
    </message>
    <message>
        <source>Addendum from %1</source>
        <comment>as in “Addendum written on May 5th to a diary entry on May 10th”</comment>
        <translation>Addendum from %1</translation>
    </message>
    <message>
        <source>last edited on %1</source>
        <translation>last edited on %1</translation>
    </message>
</context>
<context>
    <name>SearchQueryPage</name>
    <message>
        <source>Any may match</source>
        <translation>Any may match</translation>
    </message>
    <message>
        <source>All must match</source>
        <translation>All must match</translation>
    </message>
    <message>
        <source>Back</source>
        <translation>Back</translation>
    </message>
    <message>
        <source>Search</source>
        <translation>Search</translation>
    </message>
    <message>
        <source>Title and entry</source>
        <translation>Title and entry</translation>
    </message>
    <message>
        <source>Search contents</source>
        <translation>Search contents</translation>
    </message>
    <message>
        <source>Search tags</source>
        <translation>Search tags</translation>
    </message>
    <message>
        <source>Search mode</source>
        <translation>Search mode</translation>
    </message>
    <message>
        <source>plain text</source>
        <translation>plain text</translation>
    </message>
    <message>
        <source>wildcard</source>
        <translation>wildcard</translation>
    </message>
    <message>
        <source>regular expression</source>
        <translation>regular expression</translation>
    </message>
    <message>
        <source>Bookmarks</source>
        <translation>Bookmarks</translation>
    </message>
    <message>
        <source>all entries</source>
        <comment>search option, as in: “find all entries, whether they are bookmarked or not”</comment>
        <translation>all entries</translation>
    </message>
    <message>
        <source>marked</source>
        <comment>search option, as in: “find only bookmarked entries”</comment>
        <translation>marked</translation>
    </message>
    <message>
        <source>unmarked</source>
        <comment>search option, as in: “find only entries that are not bookmarked”</comment>
        <translation>unmarked</translation>
    </message>
    <message>
        <source>Mood</source>
        <translation>Mood</translation>
    </message>
    <message>
        <source>From</source>
        <translation>From</translation>
    </message>
    <message>
        <source>To</source>
        <translation>To</translation>
    </message>
    <message>
        <source>Entry date</source>
        <translation>Entry date</translation>
    </message>
    <message>
        <source>anytime</source>
        <comment>search option, as in: “match all entries regardless of their date”</comment>
        <translation>anytime</translation>
    </message>
    <message>
        <source>Till</source>
        <translation>Until</translation>
    </message>
    <message>
        <source>Search syntax</source>
        <translation>Search syntax</translation>
    </message>
    <message>
        <source>Note</source>
        <translation>Note</translation>
    </message>
    <message>
        <source>Simplified matching is only possible in “plain text” mode.</source>
        <translation>Simplified matching is only possible in “plain text” mode.</translation>
    </message>
    <message>
        <source>Search for the string as you entered it. Note: some simplifications will be applied to the search term if the “Search mode” is set to “simplified”.</source>
        <translation>Search for the string as you entered it. Note: some simplifications will be applied to the search term if the “Search mode” is set to “simplified”.</translation>
    </message>
    <message>
        <source>This option allows to search for extended patterns. Use “?” to match any single character, and “*” to match zero or more characters. Groups of characters can be defined in square brackets. Use a backslash to search for literal “?” or “*”, e.g. “\?”.</source>
        <translation>This option allows to search for extended patterns. Use “?” to match any single character, and “*” to match zero or more characters. Groups of characters can be defined in square brackets. Use a backslash to search for literal “?” or “*”, e.g. “\?”.</translation>
    </message>
    <message>
        <source>Search using complex regular expressions. Use the vertical bar “|” to search for multiple terms. Search the Internet if you want to learn more about regular expressions.</source>
        <translation>Search using complex regular expressions. Use the vertical bar “|” to search for multiple terms. Search the Internet if you want to learn more about regular expressions.</translation>
    </message>
    <message>
        <source>simplified</source>
        <translation>simplified</translation>
    </message>
    <message>
        <source>Ignore diacritics on characters, matching e.g. “ö”, “ó”, and “õ” when searching for “o”. Ignore any punctuation marks. Use this mode when you are unsure how you spelled something in the past.</source>
        <translation>Ignore diacritics on characters, matching e.g. “ö”, “ó”, and “õ” when searching for “o”. Ignore any punctuation marks. Use this mode when you are unsure how you spelled something in the past.</translation>
    </message>
    <message>
        <source>strict</source>
        <translation>strict</translation>
    </message>
    <message>
        <source>Match the query string exactly. Use this mode when you know exactly what you are searching for, or when you want to search for a string containing punctuation marks like “-”, “!”, or “#”.</source>
        <translation>Match the query string exactly. Use this mode when you know exactly what you are searching for, or when you want to search for a string containing punctuation marks like “-”, “!”, or “#”.</translation>
    </message>
    <message>
        <source>Find entries regardless of whether they are bookmarked or not.</source>
        <translation>Find entries regardless of whether they are bookmarked or not.</translation>
    </message>
    <message>
        <source>Find only bookmarked entries.</source>
        <translation>Find only bookmarked entries.</translation>
    </message>
    <message>
        <source>Find only entries that are not bookmarked.</source>
        <translation>Find only entries that are not bookmarked.</translation>
    </message>
</context>
<context>
    <name>SearchResultsPage</name>
    <message>
        <source>Search</source>
        <translation>Search</translation>
    </message>
    <message numerus="yes">
        <source>%n result(s)</source>
        <comment>search results</comment>
        <translation>
            <numerusform>%n result</numerusform>
            <numerusform>%n results</numerusform>
        </translation>
    </message>
    <message>
        <source>No entries found</source>
        <translation>No entries found</translation>
    </message>
    <message>
        <source>Swipe back to change search criteria</source>
        <translation>Swipe back to change search criteria</translation>
    </message>
    <message>
        <source>Add new entry</source>
        <translation>Add new entry</translation>
    </message>
    <message>
        <source>Show previews</source>
        <translation>Show previews</translation>
    </message>
    <message>
        <source>Show full entries</source>
        <translation>Show full entries</translation>
    </message>
</context>
<context>
    <name>SettingsPage</name>
    <message>
        <source>Settings</source>
        <translation>Settings</translation>
    </message>
    <message>
        <source>activate code protection</source>
        <translation>activate code protection</translation>
    </message>
    <message>
        <source>Set Code</source>
        <translation>Set Code</translation>
    </message>
    <message>
        <source>Change Code</source>
        <translation>Change Code</translation>
    </message>
    <message>
        <source>Security</source>
        <translation>Security</translation>
    </message>
    <message>
        <source>Export features</source>
        <translation>Export features</translation>
    </message>
    <message>
        <source>Export data</source>
        <translation>Export data</translation>
    </message>
</context>
<context>
    <name>TagSuggestionsView</name>
    <message numerus="yes">
        <source>... and %n more</source>
        <translation>
            <numerusform>... and one more</numerusform>
            <numerusform>... and %n more</numerusform>
        </translation>
    </message>
</context>
<context>
    <name>WritePage</name>
    <message>
        <source>Save</source>
        <translation>Save</translation>
    </message>
    <message>
        <source>New Entry</source>
        <translation>New Entry</translation>
    </message>
    <message>
        <source>Title</source>
        <translation>Title</translation>
    </message>
    <message>
        <source>Entry</source>
        <translation>Entry</translation>
    </message>
    <message>
        <source>Edit Entry</source>
        <translation>Edit Entry</translation>
    </message>
    <message>
        <source>How did you feel?</source>
        <translation>How did you feel?</translation>
    </message>
    <message>
        <source>How do you feel?</source>
        <translation>How do you feel?</translation>
    </message>
    <message>
        <source>Add a title</source>
        <translation>Add a title</translation>
    </message>
    <message>
        <source>What do you want to say?</source>
        <translation>What do you want to say?</translation>
    </message>
    <message>
        <source>never</source>
        <translation>never</translation>
    </message>
    <message>
        <source>Discarded all changes</source>
        <translation>Discarded all changes</translation>
    </message>
    <message>
        <source>Discarded the entry</source>
        <translation>Discarded the entry</translation>
    </message>
    <message>
        <source>Discard</source>
        <translation>Discard</translation>
    </message>
    <message>
        <source>Date</source>
        <translation>Date</translation>
    </message>
    <message>
        <source>Last edited: %1</source>
        <translation>Last edited: %1</translation>
    </message>
    <message>
        <source>Your mood</source>
        <translation>Your mood</translation>
    </message>
    <message>
        <source>Tags</source>
        <translation>Tags</translation>
    </message>
</context>
<context>
    <name>harbour-captains-log</name>
    <message>
        <source>%1 (%2)</source>
        <comment>1: date, 2: time zone info</comment>
        <translation>%1 (%2)</translation>
    </message>
    <message>
        <source>Captain&apos;s Log</source>
        <comment>the app&apos;s name</comment>
        <translation>Captain&apos;s Log</translation>
    </message>
    <message>
        <source>Error: the database could not be loaded.</source>
        <translation>Error: the database could not be loaded.</translation>
    </message>
    <message>
        <source>&apos;at&apos; hh&apos;:&apos;mm</source>
        <comment>time format, as in “at 10:00 (o&apos;clock)”</comment>
        <translation>&apos;at&apos; hh&apos;:&apos;mm</translation>
    </message>
    <message>
        <source>fantastic</source>
        <comment>as in “my mood is...”</comment>
        <translation>fantastic</translation>
    </message>
    <message>
        <source>good</source>
        <comment>as in “my mood is...”</comment>
        <translation>good</translation>
    </message>
    <message>
        <source>okay</source>
        <comment>as in “my mood is...”</comment>
        <translation>okay</translation>
    </message>
    <message>
        <source>not okay</source>
        <comment>as in “my mood is...”</comment>
        <translation>not okay</translation>
    </message>
    <message>
        <source>bad</source>
        <comment>as in “my mood is...”</comment>
        <translation>bad</translation>
    </message>
    <message>
        <source>horrible</source>
        <comment>as in “my mood is...”</comment>
        <translation>horrible</translation>
    </message>
    <message>
        <source>d MMM yyyy, hh&apos;:&apos;mm</source>
        <comment>date and time format, as in “Dec. 1st 2023, 10:00 o&apos;clock”</comment>
        <translation>MMM. d yyyy, hh&apos;:&apos;mm</translation>
    </message>
    <message>
        <source>d MMM yyyy</source>
        <comment>date format, as in “Dec. 1st 2023”</comment>
        <translation>MMM. d yyyy</translation>
    </message>
    <message>
        <source>ddd d MMM yyyy, hh&apos;:&apos;mm</source>
        <comment>full date and time format, as in “Fri., Dec. 1st 2023, 10:00 o&apos;clock”</comment>
        <translation>ddd., MMM. d yyyy, hh&apos;:&apos;mm</translation>
    </message>
    <message>
        <source>ddd d MMM yyyy</source>
        <comment>full date format, as in “Fri., Dec. 1st 2023”</comment>
        <translation>ddd., MMM. d yyyy</translation>
    </message>
    <message>
        <source>d MMM</source>
        <comment>date format without year, as in “Dec. 1st”</comment>
        <translation>MMM. d</translation>
    </message>
    <message>
        <source>An unexpected error occurred. Please restart the app and check the logs.</source>
        <translation>An unexpected error occurred. Please restart the app and check the logs.</translation>
    </message>
</context>
</TS><|MERGE_RESOLUTION|>--- conflicted
+++ resolved
@@ -322,13 +322,6 @@
         <translation>Copy to clipboard</translation>
     </message>
     <message>
-<<<<<<< HEAD
-        <source>Please refer to &lt;a href=&apos;%1&apos;&gt;%1&lt;/a&gt;</source>
-        <translation>Please refer to &lt;a href=&quot;%1&quot;&gt;%1&lt;/a&gt;</translation>
-    </message>
-    <message>
-=======
->>>>>>> a0ec4029
         <source>Download license texts</source>
         <translation>Download license texts</translation>
     </message>
