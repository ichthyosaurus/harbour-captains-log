<?xml version="1.0" encoding="utf-8"?>
<!DOCTYPE TS>
<TS version="2.1" language="it_IT">
<context>
    <name>AboutPage</name>
    <message>
        <source>Development</source>
        <translation>Sviluppo</translation>
    </message>
    <message>
        <source>A simple diary application for keeping track of your thoughts.</source>
        <translation>Un semplice diario per tenere traccia dei tuoi pensieri.</translation>
    </message>
    <message>
        <source>Programming</source>
        <translation>Programmazione</translation>
    </message>
    <message>
        <source>Translations</source>
        <translation>Traduzioni</translation>
    </message>
    <message>
        <source>Swedish</source>
        <translation>Svedese</translation>
    </message>
    <message>
        <source>Chinese</source>
        <translation>Cinese</translation>
    </message>
    <message>
        <source>German</source>
        <translation>Tedesco</translation>
    </message>
    <message>
        <source>Finnish</source>
        <translation>Finlandese</translation>
    </message>
    <message>
        <source>Icon Design</source>
        <translation>Stile Icone</translation>
    </message>
    <message>
        <source>Norwegian</source>
        <translation>Norvegese</translation>
    </message>
</context>
<context>
    <name>ChangePinPage</name>
    <message>
        <source>Saved your protection code.</source>
        <translation>Codice di protezione salvato.</translation>
    </message>
    <message>
        <source>Enter your old security code</source>
        <translation>Inserisci il tuo vecchio codice di sicurezza</translation>
    </message>
    <message>
        <source>Enter a new security code</source>
        <translation>Inserisci il tuo nuovo codice di sicurezza</translation>
    </message>
</context>
<context>
    <name>DatePickerCombo</name>
    <message>
        <source>Date</source>
        <translation>Data</translation>
    </message>
    <message>
        <source>Select</source>
        <comment>fallback text on button to select a date</comment>
        <translation>Seleziona</translation>
    </message>
</context>
<context>
    <name>DateTimePickerCombo</name>
    <message>
        <source>never</source>
        <translation>mai</translation>
    </message>
</context>
<context>
    <name>EntryElement</name>
    <message>
        <source>Edit</source>
        <translation>Modifica</translation>
    </message>
    <message>
        <source>Delete</source>
        <translation>Elimina</translation>
    </message>
    <message>
        <source>mood: %1</source>
        <translation>umore: %1</translation>
    </message>
    <message>
        <source>Addendum from %1</source>
        <comment>as in “Addendum written on May 5th to a diary entry on May 10th”</comment>
        <translation>Aggiunta del %1</translation>
    </message>
</context>
<context>
    <name>EntryElementFull</name>
    <message>
        <source>Addendum from %1</source>
        <comment>as in “Addendum written on May 5th to a diary entry on May 10th”</comment>
        <translation>Addendum da %1</translation>
    </message>
    <message>
        <source>mood: %1</source>
        <translation>umore: %1</translation>
    </message>
</context>
<context>
    <name>EntryElementSelectable</name>
    <message>
        <source>Addendum from %1</source>
        <comment>as in “Addendum written on May 5th to a diary entry on May 10th”</comment>
        <translation type="unfinished"></translation>
    </message>
    <message>
        <source>mood: %1</source>
        <translation type="unfinished"></translation>
    </message>
</context>
<context>
    <name>ExportPage</name>
    <message>
        <source>Export your data</source>
        <translation>Esporta i tuoi dati</translation>
    </message>
    <message>
        <source>Filename</source>
        <translation>Nome del file</translation>
    </message>
    <message>
        <source>Plain text</source>
        <translation>Testo normale</translation>
    </message>
    <message>
        <source>Comma-separated values (CSV)</source>
        <translation>Valori separati da virgola (CSV)</translation>
    </message>
    <message>
        <source>Plain Markdown</source>
        <translation>Markdown semplice</translation>
    </message>
    <message>
        <source>Markdown for Pandoc</source>
        <translation>Markdown per Pandoc</translation>
    </message>
    <message>
<<<<<<< HEAD
        <source>Data exported to: %1</source>
        <translation>Dati esportati in: %1</translation>
    </message>
    <message>
=======
>>>>>>> 7135976f
        <source>Note</source>
        <translation>Nota</translation>
    </message>
    <message>
        <source>Data exports are meant for archival/printing and not as a backup. If you want to manually backup the database, select the “Database backup” option, or use &lt;a href=&quot;https://openrepos.net/content/slava/my-backup&quot;&gt;MyBackup&lt;/a&gt; to create a system backup.</source>
        <translation>Le esportazioni di dati sono destinate all&apos;archiviazione/stampa e non al backup. Se si desidera eseguire manualmente il backup del database, selezionare l&apos;opzione &quot;Backup del database&quot; o utilizzare &lt;a href=&quot;https://openrepos.net/content/slava/my-backup&quot;&gt;MyBackup&lt;/a&gt; per creare un backup del sistema.</translation>
    </message>
    <message>
        <source>Database backup</source>
        <translation>Backup del database</translation>
    </message>
    <message>
<<<<<<< HEAD
        <source>Define the file name</source>
        <translation>Definire il nome del file</translation>
    </message>
    <message>
=======
>>>>>>> 7135976f
        <source>The file will be saved in your documents folder. The name must not contain subfolders.</source>
        <translation>Il file verrà salvato nella cartella dei documenti. Il nome non deve contenere sottocartelle.</translation>
    </message>
    <message>
        <source>Export file format</source>
        <translation>Formato file in esportazione</translation>
    </message>
    <message>
        <source>Export entries in a very simple style as a plain text file that can be printed directly. Note that long lines will not be folded.</source>
        <translation>Esporta le voci in uno stile semplice come file di testo che può essere direttamente stampato. Si noti che le righe lunghe non verranno piegate.</translation>
    </message>
    <message>
        <source>Export entries in a simple &lt;a href=&quot;https://daringfireball.net/projects/markdown/syntax&quot;&gt;Markdown&lt;/a&gt; format. This can later be converted into other formats for printing or for the web.</source>
        <translation>Esporta le voci in un semplice formato &lt;a href=&quot;https://daringfireball.net/projects/markdown/syntax&quot;&gt;Markdown&lt;/a&gt;. Questo può essere successivamente convertito in altri formati per la stampa o il web.</translation>
    </message>
    <message>
        <source>Export entries using an extended format that can be converted to PDF using &lt;a href=&quot;https://pandoc.org/&quot;&gt;Pandoc&lt;/a&gt;. This format is not suitable to be printed without further conversion.</source>
        <translation>Esporta le voci utilizzando un formato esteso che può convertito in PDF usando href=&quot;https://pandoc.org/&quot;&amp;gt;Pandoc. Il formato non è adatto alla stampa senza un&apos;ulteriore conversione.</translation>
    </message>
    <message>
        <source>Export the full database in a machine-readable plain text format.</source>
        <translation>Esporta l&apos;intero database in un formato di testo leggibile dalla macchina.</translation>
    </message>
    <message>
        <source>Note that it is not yet possible to import this file type back into the app.</source>
        <translation>Tieni presente che non è ancora possibile reimportare questo tipo di file nell&apos;app.</translation>
    </message>
    <message>
        <source>Export a compressed copy of the actual database file. This database can later be put back into place. Use “Settings → Database backup” to create an internal backup.</source>
        <translation type="unfinished"></translation>
    </message>
    <message>
        <source>Entries</source>
        <comment>as in “which entries to export”</comment>
        <translation type="unfinished"></translation>
    </message>
    <message>
        <source>All entries</source>
        <comment>as in “which entries to export”</comment>
        <translation type="unfinished"></translation>
    </message>
    <message>
        <source>Selected entries</source>
        <comment>as in “which entries to export”</comment>
        <translation type="unfinished"></translation>
    </message>
    <message>
        <source>Select entries</source>
        <translation type="unfinished"></translation>
    </message>
    <message numerus="yes">
        <source>%n entries selected</source>
        <translation type="unfinished">
            <numerusform></numerusform>
            <numerusform></numerusform>
        </translation>
    </message>
    <message>
        <source>Export</source>
        <translation type="unfinished"></translation>
    </message>
    <message>
        <source>Data is being exported to %1</source>
        <translation type="unfinished"></translation>
    </message>
</context>
<context>
    <name>ExportTranslations</name>
    <message>
        <source>%A, %B %-d %Y (%-H:%M)</source>
        <comment>This string is used in export templates and uses Python formatting. See https://strftime.org for how to format dates and https://docs.python.org/3/library/stdtypes.html#str.format for more information.</comment>
        <translation type="unfinished"></translation>
    </message>
    <message>
        <source>%A, %B %-d %Y (%-H:%M, {tz})</source>
        <comment>This string is used in export templates and uses Python formatting. See https://strftime.org for how to format dates and https://docs.python.org/3/library/stdtypes.html#str.format for more information.</comment>
        <translation type="unfinished"></translation>
    </message>
    <message>
        <source>Addendum from {0}</source>
        <comment>This string is used in export templates and uses Python formatting. See https://strftime.org for how to format dates and https://docs.python.org/3/library/stdtypes.html#str.format for more information.</comment>
        <translation type="unfinished"></translation>
    </message>
    <message>
        <source>Diary from {0} to {1}</source>
        <comment>This string is used in export templates and uses Python formatting. See https://strftime.org for how to format dates and https://docs.python.org/3/library/stdtypes.html#str.format for more information.</comment>
        <translation type="unfinished"></translation>
    </message>
    <message>
        <source>last changed on {0}</source>
        <comment>This string is used in export templates and uses Python formatting. See https://strftime.org for how to format dates and https://docs.python.org/3/library/stdtypes.html#str.format for more information.</comment>
        <translation type="unfinished"></translation>
    </message>
    <message>
        <source>Mood: {0}</source>
        <comment>This string is used in export templates and uses Python formatting. See https://strftime.org for how to format dates and https://docs.python.org/3/library/stdtypes.html#str.format for more information.</comment>
        <translation type="unfinished"></translation>
    </message>
    <message>
        <source>Note: this requires “pandoc” and “lualatex”.</source>
        <comment>This string is used in export templates and uses Python formatting. See https://strftime.org for how to format dates and https://docs.python.org/3/library/stdtypes.html#str.format for more information.</comment>
        <translation type="unfinished"></translation>
    </message>
    <message>
        <source>README.txt</source>
        <comment>This string is used in export templates and uses Python formatting. See https://strftime.org for how to format dates and https://docs.python.org/3/library/stdtypes.html#str.format for more information.</comment>
        <translation type="unfinished"></translation>
    </message>
    <message>
        <source>Tags: {0}</source>
        <comment>This string is used in export templates and uses Python formatting. See https://strftime.org for how to format dates and https://docs.python.org/3/library/stdtypes.html#str.format for more information.</comment>
        <translation type="unfinished"></translation>
    </message>
    <message>
        <source>This file has been exported from Captain&apos;s Log on {0}.</source>
        <comment>This string is used in export templates and uses Python formatting. See https://strftime.org for how to format dates and https://docs.python.org/3/library/stdtypes.html#str.format for more information.</comment>
        <translation type="unfinished"></translation>
    </message>
    <message>
        <source>You can convert this file to PDF using the following command:</source>
        <comment>This string is used in export templates and uses Python formatting. See https://strftime.org for how to format dates and https://docs.python.org/3/library/stdtypes.html#str.format for more information.</comment>
        <translation type="unfinished"></translation>
    </message>
</context>
<context>
    <name>FirstPage</name>
    <message>
        <source>About</source>
        <translation type="unfinished"></translation>
    </message>
    <message>
        <source>Search</source>
        <translation type="unfinished"></translation>
    </message>
    <message>
        <source>Add new entry</source>
        <translation type="unfinished"></translation>
    </message>
    <message>
        <source>Settings and Export</source>
        <translation type="unfinished"></translation>
    </message>
    <message>
        <source>No entries yet</source>
        <translation type="unfinished"></translation>
    </message>
    <message>
        <source>Swipe left to add entries</source>
        <translation type="unfinished"></translation>
    </message>
</context>
<context>
    <name>LicenseListPart</name>
    <message>
        <source>License text</source>
        <translation type="unfinished"></translation>
    </message>
</context>
<context>
    <name>LimitedDatePickerDialog</name>
    <message>
        <source>It is not possible to add entries for the future.</source>
        <translation type="unfinished"></translation>
    </message>
</context>
<context>
    <name>Opal.About</name>
    <message>
        <source>About</source>
        <translation type="unfinished"></translation>
    </message>
    <message>
        <source>Version %1</source>
        <translation type="unfinished"></translation>
    </message>
    <message>
        <source>Development</source>
        <translation type="unfinished"></translation>
    </message>
    <message>
        <source>show contributors</source>
        <translation type="unfinished"></translation>
    </message>
    <message>
        <source>Homepage</source>
        <translation type="unfinished"></translation>
    </message>
    <message>
        <source>Translations</source>
        <translation type="unfinished"></translation>
    </message>
    <message>
        <source>Source Code</source>
        <translation type="unfinished"></translation>
    </message>
    <message>
        <source>Donations</source>
        <translation type="unfinished"></translation>
    </message>
    <message>
        <source>License</source>
        <translation type="unfinished"></translation>
    </message>
    <message numerus="yes">
        <source>show license(s)</source>
        <translation type="unfinished">
            <numerusform></numerusform>
            <numerusform></numerusform>
        </translation>
    </message>
    <message>
        <source>show details</source>
        <translation type="unfinished"></translation>
    </message>
    <message>
        <source>Contributors</source>
        <translation type="unfinished"></translation>
    </message>
    <message>
        <source>Acknowledgements</source>
        <translation type="unfinished"></translation>
    </message>
    <message>
        <source>Thank you!</source>
        <translation type="unfinished"></translation>
    </message>
    <message>
        <source>Details</source>
        <translation type="unfinished"></translation>
    </message>
    <message>
        <source>External Link</source>
        <translation type="unfinished"></translation>
    </message>
    <message>
        <source>Open in browser</source>
        <translation type="unfinished"></translation>
    </message>
    <message>
        <source>Copied to clipboard: %1</source>
        <translation type="unfinished"></translation>
    </message>
    <message>
        <source>Copy to clipboard</source>
        <translation>Copia negli appunti</translation>
    </message>
    <message>
        <source>Download license texts</source>
        <translation type="unfinished"></translation>
    </message>
    <message numerus="yes">
        <source>License(s)</source>
        <translation type="unfinished">
            <numerusform></numerusform>
            <numerusform></numerusform>
        </translation>
    </message>
    <message>
        <source>Note: please check the source code for most accurate information.</source>
        <translation type="unfinished"></translation>
    </message>
    <message>
        <source>Changelog</source>
        <translation type="unfinished"></translation>
    </message>
    <message>
        <source>Please refer to &lt;a href=&quot;%1&quot;&gt;%1&lt;/a&gt;</source>
        <translation type="unfinished"></translation>
    </message>
    <message>
        <source>News</source>
        <translation type="unfinished"></translation>
    </message>
    <message>
        <source>Changes since version %1</source>
        <translation type="unfinished"></translation>
    </message>
</context>
<context>
    <name>Opal.About.Common</name>
    <message>
        <source>If you want to support my work, you can buy me a cup of coffee.</source>
        <translation type="unfinished"></translation>
    </message>
    <message>
        <source>You can support this project by contributing, or by donating using any of these services.</source>
        <translation type="unfinished"></translation>
    </message>
    <message>
        <source>Your contributions to translations or code would be most welcome.</source>
        <translation type="unfinished"></translation>
    </message>
</context>
<context>
    <name>Opal.InfoCombo</name>
    <message>
        <source>Details</source>
        <translation type="unfinished"></translation>
    </message>
    <message>
        <source>Option</source>
        <translation type="unfinished"></translation>
    </message>
</context>
<context>
    <name>PinPage</name>
    <message>
        <source>Please enter your security code</source>
        <translation type="unfinished"></translation>
    </message>
    <message>
        <source>please try again</source>
        <translation type="unfinished"></translation>
    </message>
</context>
<context>
    <name>ReadPage</name>
    <message>
        <source>Edit</source>
        <translation type="unfinished"></translation>
    </message>
    <message>
        <source>Mood</source>
        <translation type="unfinished"></translation>
    </message>
    <message>
        <source>Addendum from %1</source>
        <comment>as in “Addendum written on May 5th to a diary entry on May 10th”</comment>
        <translation type="unfinished"></translation>
    </message>
    <message>
        <source>last edited on %1</source>
        <translation type="unfinished"></translation>
    </message>
</context>
<context>
    <name>SearchQueryDialog</name>
    <message>
        <source>Any may match</source>
        <translation type="unfinished"></translation>
    </message>
    <message>
        <source>All must match</source>
        <translation type="unfinished"></translation>
    </message>
    <message>
        <source>Back</source>
        <translation type="unfinished"></translation>
    </message>
    <message>
        <source>Search</source>
        <translation type="unfinished"></translation>
    </message>
    <message>
        <source>Title and entry</source>
        <translation type="unfinished"></translation>
    </message>
    <message>
        <source>Search contents</source>
        <translation type="unfinished"></translation>
    </message>
    <message>
        <source>Search tags</source>
        <translation type="unfinished"></translation>
    </message>
    <message>
        <source>Search syntax</source>
        <translation type="unfinished"></translation>
    </message>
    <message>
        <source>Note</source>
        <translation type="unfinished"></translation>
    </message>
    <message>
        <source>Simplified matching is only possible in “plain text” mode.</source>
        <translation type="unfinished"></translation>
    </message>
    <message>
        <source>plain text</source>
        <translation type="unfinished"></translation>
    </message>
    <message>
        <source>Search for the string as you entered it. Note: some simplifications will be applied to the search term if the “Search mode” is set to “simplified”.</source>
        <translation type="unfinished"></translation>
    </message>
    <message>
        <source>wildcard</source>
        <translation type="unfinished"></translation>
    </message>
    <message>
        <source>This option allows to search for extended patterns. Use “?” to match any single character, and “*” to match zero or more characters. Groups of characters can be defined in square brackets. Use a backslash to search for literal “?” or “*”, e.g. “%1”.</source>
        <translation type="unfinished"></translation>
    </message>
    <message>
        <source>regular expression</source>
        <translation type="unfinished"></translation>
    </message>
    <message>
        <source>Search using complex regular expressions. Use the vertical bar “|” to search for multiple terms. Search the Internet if you want to learn more about regular expressions.</source>
        <translation type="unfinished"></translation>
    </message>
    <message>
        <source>Search mode</source>
        <translation type="unfinished"></translation>
    </message>
    <message>
        <source>simplified</source>
        <translation type="unfinished"></translation>
    </message>
    <message>
        <source>Ignore diacritics on characters, matching e.g. “ö”, “ó”, and “õ” when searching for “o”. Ignore any punctuation marks. Use this mode when you are unsure how you spelled something in the past.</source>
        <translation type="unfinished"></translation>
    </message>
    <message>
        <source>strict</source>
        <translation type="unfinished"></translation>
    </message>
    <message>
        <source>Match the query string exactly. Use this mode when you know exactly what you are searching for, or when you want to search for a string containing punctuation marks like “-”, “!”, or “#”.</source>
        <translation type="unfinished"></translation>
    </message>
    <message>
        <source>Bookmarks</source>
        <translation type="unfinished"></translation>
    </message>
    <message>
        <source>all entries</source>
        <comment>search option, as in: “find all entries, whether they are bookmarked or not”</comment>
        <translation type="unfinished"></translation>
    </message>
    <message>
        <source>Find entries regardless of whether they are bookmarked or not.</source>
        <translation type="unfinished"></translation>
    </message>
    <message>
        <source>marked</source>
        <comment>search option, as in: “find only bookmarked entries”</comment>
        <translation type="unfinished"></translation>
    </message>
    <message>
        <source>Find only bookmarked entries.</source>
        <translation type="unfinished"></translation>
    </message>
    <message>
        <source>unmarked</source>
        <comment>search option, as in: “find only entries that are not bookmarked”</comment>
        <translation type="unfinished"></translation>
    </message>
    <message>
        <source>Find only entries that are not bookmarked.</source>
        <translation type="unfinished"></translation>
    </message>
    <message>
        <source>Selection</source>
        <translation type="unfinished"></translation>
    </message>
    <message>
        <source>all entries</source>
        <comment>search option, as in: “find all entries, whether they are currently selected or not”</comment>
        <translation type="unfinished"></translation>
    </message>
    <message>
        <source>Find entries regardless of whether they are selected or not.</source>
        <translation type="unfinished"></translation>
    </message>
    <message>
        <source>selected</source>
        <comment>search option, as in: “find only selected entries”</comment>
        <translation type="unfinished"></translation>
    </message>
    <message>
        <source>Find only currently selected entries.</source>
        <translation type="unfinished"></translation>
    </message>
    <message>
        <source>unselected</source>
        <comment>search option, as in: “find only entries that are not selected</comment>
        <translation type="unfinished"></translation>
    </message>
    <message>
        <source>Find only entries that are currently not selected.</source>
        <translation type="unfinished"></translation>
    </message>
    <message>
        <source>Mood</source>
        <translation type="unfinished"></translation>
    </message>
    <message>
        <source>From</source>
        <translation type="unfinished"></translation>
    </message>
    <message>
        <source>To</source>
        <translation type="unfinished"></translation>
    </message>
    <message>
        <source>Entry date</source>
        <translation type="unfinished"></translation>
    </message>
    <message>
        <source>anytime</source>
        <comment>search option, as in: “match all entries regardless of their date”</comment>
        <translation type="unfinished"></translation>
    </message>
    <message>
        <source>Till</source>
        <translation type="unfinished"></translation>
    </message>
</context>
<context>
    <name>SearchResultsPage</name>
    <message>
        <source>Search</source>
        <translation type="unfinished"></translation>
    </message>
    <message numerus="yes">
        <source>%n result(s)</source>
        <comment>search results</comment>
        <translation type="unfinished">
            <numerusform></numerusform>
            <numerusform></numerusform>
        </translation>
    </message>
    <message>
        <source>No entries found</source>
        <translation type="unfinished"></translation>
    </message>
    <message>
        <source>Swipe back to change search criteria</source>
        <translation type="unfinished"></translation>
    </message>
    <message>
        <source>Add new entry</source>
        <translation type="unfinished"></translation>
    </message>
    <message>
        <source>Show previews</source>
        <translation type="unfinished"></translation>
    </message>
    <message>
        <source>Show full entries</source>
        <translation type="unfinished"></translation>
    </message>
    <message>
        <source>Export</source>
        <translation type="unfinished"></translation>
    </message>
</context>
<context>
    <name>SelectEntriesDialog</name>
    <message>
        <source>Clear selection</source>
        <translation type="unfinished"></translation>
    </message>
    <message>
        <source>Show previews</source>
        <translation type="unfinished"></translation>
    </message>
    <message>
        <source>Show full entries</source>
        <translation type="unfinished"></translation>
    </message>
    <message>
        <source>Select all</source>
        <translation type="unfinished"></translation>
    </message>
    <message>
        <source>Filter</source>
        <translation type="unfinished"></translation>
    </message>
    <message numerus="yes">
        <source>Select %n</source>
        <translation type="unfinished">
            <numerusform></numerusform>
            <numerusform></numerusform>
        </translation>
    </message>
    <message numerus="yes">
        <source>%n entries shown</source>
        <translation type="unfinished">
            <numerusform></numerusform>
            <numerusform></numerusform>
        </translation>
    </message>
    <message>
        <source>No entries found</source>
        <translation type="unfinished"></translation>
    </message>
</context>
<context>
    <name>SettingsPage</name>
    <message>
        <source>Settings</source>
        <translation type="unfinished"></translation>
    </message>
    <message>
        <source>Activate code protection</source>
        <translation type="unfinished"></translation>
    </message>
    <message>
        <source>Set Code</source>
        <translation type="unfinished"></translation>
    </message>
    <message>
        <source>Change Code</source>
        <translation type="unfinished"></translation>
    </message>
    <message>
        <source>Security</source>
        <translation type="unfinished"></translation>
    </message>
    <message>
        <source>Export features</source>
        <translation type="unfinished"></translation>
    </message>
    <message>
        <source>Export data</source>
        <translation type="unfinished"></translation>
    </message>
    <message>
        <source>Please note that this code only prevents access to the app. The database is not encrypted, and the code is not stored securely.</source>
        <translation type="unfinished"></translation>
    </message>
    <message>
        <source>Database backup</source>
        <translation type="unfinished"></translation>
    </message>
</context>
<context>
    <name>TagSuggestionsView</name>
    <message numerus="yes">
        <source>... and %n more</source>
        <translation type="unfinished">
            <numerusform></numerusform>
            <numerusform></numerusform>
        </translation>
    </message>
</context>
<context>
    <name>WritePage</name>
    <message>
        <source>Save</source>
        <translation type="unfinished"></translation>
    </message>
    <message>
        <source>New Entry</source>
        <translation type="unfinished"></translation>
    </message>
    <message>
        <source>Title</source>
        <translation type="unfinished"></translation>
    </message>
    <message>
        <source>Entry</source>
        <translation type="unfinished"></translation>
    </message>
    <message>
        <source>Edit Entry</source>
        <translation type="unfinished"></translation>
    </message>
    <message>
        <source>How did you feel?</source>
        <translation type="unfinished"></translation>
    </message>
    <message>
        <source>How do you feel?</source>
        <translation type="unfinished"></translation>
    </message>
    <message>
        <source>Add a title</source>
        <translation type="unfinished"></translation>
    </message>
    <message>
        <source>What do you want to say?</source>
        <translation type="unfinished"></translation>
    </message>
    <message>
        <source>never</source>
        <translation type="unfinished"></translation>
    </message>
    <message>
        <source>Discarded all changes</source>
        <translation type="unfinished"></translation>
    </message>
    <message>
        <source>Discarded the entry</source>
        <translation type="unfinished"></translation>
    </message>
    <message>
        <source>Discard</source>
        <translation type="unfinished"></translation>
    </message>
    <message>
        <source>Date</source>
        <translation type="unfinished"></translation>
    </message>
    <message>
        <source>Last edited: %1</source>
        <translation type="unfinished"></translation>
    </message>
    <message>
        <source>Your mood</source>
        <translation type="unfinished"></translation>
    </message>
    <message>
        <source>Tags</source>
        <translation type="unfinished"></translation>
    </message>
</context>
<context>
    <name>harbour-captains-log</name>
    <message>
        <source>%1 (%2)</source>
        <comment>1: date, 2: time zone info</comment>
        <translation type="unfinished"></translation>
    </message>
    <message>
        <source>Captain&apos;s Log</source>
        <comment>the app&apos;s name</comment>
        <translation type="unfinished"></translation>
    </message>
    <message>
        <source>&apos;at&apos; hh&apos;:&apos;mm</source>
        <comment>time format, as in “at 10:00 (o&apos;clock)”</comment>
        <translation type="unfinished"></translation>
    </message>
    <message>
        <source>fantastic</source>
        <comment>as in “my mood is...”</comment>
        <translation type="unfinished"></translation>
    </message>
    <message>
        <source>good</source>
        <comment>as in “my mood is...”</comment>
        <translation type="unfinished"></translation>
    </message>
    <message>
        <source>okay</source>
        <comment>as in “my mood is...”</comment>
        <translation type="unfinished"></translation>
    </message>
    <message>
        <source>not okay</source>
        <comment>as in “my mood is...”</comment>
        <translation type="unfinished"></translation>
    </message>
    <message>
        <source>bad</source>
        <comment>as in “my mood is...”</comment>
        <translation type="unfinished"></translation>
    </message>
    <message>
        <source>horrible</source>
        <comment>as in “my mood is...”</comment>
        <translation type="unfinished"></translation>
    </message>
    <message>
        <source>d MMM yyyy, hh&apos;:&apos;mm</source>
        <comment>date and time format, as in “Dec. 1st 2023, 10:00 o&apos;clock”</comment>
        <translation type="unfinished"></translation>
    </message>
    <message>
        <source>d MMM yyyy</source>
        <comment>date format, as in “Dec. 1st 2023”</comment>
        <translation type="unfinished"></translation>
    </message>
    <message>
        <source>ddd d MMM yyyy, hh&apos;:&apos;mm</source>
        <comment>full date and time format, as in “Fri., Dec. 1st 2023, 10:00 o&apos;clock”</comment>
        <translation type="unfinished"></translation>
    </message>
    <message>
        <source>ddd d MMM yyyy</source>
        <comment>full date format, as in “Fri., Dec. 1st 2023”</comment>
        <translation type="unfinished"></translation>
    </message>
    <message>
        <source>d MMM</source>
        <comment>date format without year, as in “Dec. 1st”</comment>
        <translation type="unfinished"></translation>
    </message>
    <message>
        <source>An unexpected error occurred. Please restart the app and check the logs.</source>
        <translation type="unfinished"></translation>
    </message>
    <message>
        <source>Database backup</source>
        <translation type="unfinished"></translation>
    </message>
    <message>
        <source>Backup finished</source>
        <translation type="unfinished"></translation>
    </message>
    <message>
        <source>A database backup has been created in “%1”.</source>
        <translation type="unfinished"></translation>
    </message>
    <message>
        <source>Error</source>
        <translation type="unfinished"></translation>
    </message>
    <message>
        <source>The local data folder at “%1” is not writable.</source>
        <translation type="unfinished"></translation>
    </message>
    <message>
        <source>Failed to load the database due to an unknown error.</source>
        <translation type="unfinished"></translation>
    </message>
    <message>
        <source>Failed to update the database at “%1” to the latest version. Details: %2</source>
        <translation type="unfinished"></translation>
    </message>
    <message>
        <source>Failed to move files for Sailjail support from “%1” to “%2”.</source>
        <translation type="unfinished"></translation>
    </message>
    <message>
        <source>Failed to update the database to its latest version because the version file is missing at “%1”.</source>
        <translation type="unfinished"></translation>
    </message>
    <message>
        <source>The database version “%1” is incompatible with this version of the app. The latest supported database version is “%2”.</source>
        <translation type="unfinished"></translation>
    </message>
    <message>
        <source>Cannot export unknown file type “%1”. Please report this bug.</source>
        <translation type="unfinished"></translation>
    </message>
    <message>
        <source>Backup failed</source>
        <translation type="unfinished"></translation>
    </message>
    <message>
        <source>The database could not be loaded.</source>
        <translation type="unfinished"></translation>
    </message>
</context>
</TS><|MERGE_RESOLUTION|>--- conflicted
+++ resolved
@@ -149,13 +149,10 @@
         <translation>Markdown per Pandoc</translation>
     </message>
     <message>
-<<<<<<< HEAD
         <source>Data exported to: %1</source>
         <translation>Dati esportati in: %1</translation>
     </message>
     <message>
-=======
->>>>>>> 7135976f
         <source>Note</source>
         <translation>Nota</translation>
     </message>
@@ -168,13 +165,6 @@
         <translation>Backup del database</translation>
     </message>
     <message>
-<<<<<<< HEAD
-        <source>Define the file name</source>
-        <translation>Definire il nome del file</translation>
-    </message>
-    <message>
-=======
->>>>>>> 7135976f
         <source>The file will be saved in your documents folder. The name must not contain subfolders.</source>
         <translation>Il file verrà salvato nella cartella dei documenti. Il nome non deve contenere sottocartelle.</translation>
     </message>
